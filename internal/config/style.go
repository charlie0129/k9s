package config

import (
	"io/ioutil"
	"path/filepath"

	"github.com/derailed/tview"
	"github.com/gdamore/tcell"
	"gopkg.in/yaml.v2"
)

var (
	// K9sStylesFile represents K9s skins file location.
	K9sStylesFile = filepath.Join(K9sHome, "skin.yml")
)

type StyleListener interface {
	StylesChanged(*Styles)
}

type (
	// Styles tracks K9s styling options.
	Styles struct {
		K9s       Style `yaml:"k9s"`
		listeners []StyleListener
	}

	// Body tracks body styles.
	Body struct {
		FgColor   string `yaml:"fgColor"`
		BgColor   string `yaml:"bgColor"`
		LogoColor string `yaml:"logoColor"`
	}

	// Frame tracks frame styles.
	Frame struct {
		Title  Title  `yaml:"title"`
		Border Border `yaml:"border"`
		Menu   Menu   `yaml:"menu"`
		Crumb  Crumb  `yaml:"crumbs"`
		Status Status `yaml:"status"`
	}

	// Views tracks individual view styles.
	Views struct {
		Yaml Yaml `yaml:"yaml"`
		Log  Log  `yaml:"logs"`
	}

	// Status tracks resource status styles.
	Status struct {
		NewColor       string `yaml:"newColor"`
		ModifyColor    string `yaml:"modifyColor"`
		AddColor       string `yaml:"addColor"`
		ErrorColor     string `yaml:"errorColor"`
		HighlightColor string `yaml:"highlightColor"`
		KillColor      string `yaml:"killColor"`
		CompletedColor string `yaml:"completedColor"`
	}

	// Log tracks Log styles.
	Log struct {
		FgColor string `yaml:"fgColor"`
		BgColor string `yaml:"bgColor"`
	}

	// Yaml tracks yaml styles.
	Yaml struct {
		KeyColor   string `yaml:"keyColor"`
		ValueColor string `yaml:"valueColor"`
		ColonColor string `yaml:"colonColor"`
	}

	// Title tracks title styles.
	Title struct {
		FgColor        string `yaml:"fgColor"`
		BgColor        string `yaml:"bgColor"`
		HighlightColor string `yaml:"highlightColor"`
		CounterColor   string `yaml:"counterColor"`
		FilterColor    string `yaml:"filterColor"`
	}

	// Info tracks info styles.
	Info struct {
		SectionColor string `yaml:"sectionColor"`
		FgColor      string `yaml:"fgColor"`
	}

	// Border tracks border styles.
	Border struct {
		FgColor    string `yaml:"fgColor"`
		FocusColor string `yaml:"focusColor"`
	}

	// Crumb tracks crumbs styles.
	Crumb struct {
		FgColor     string `yaml:"fgColor"`
		BgColor     string `yaml:"bgColor"`
		ActiveColor string `yaml:"activeColor"`
	}

	// Table tracks table styles.
	Table struct {
		FgColor     string      `yaml:"fgColor"`
		BgColor     string      `yaml:"bgColor"`
		CursorColor string      `yaml:"cursorColor"`
		MarkColor   string      `yaml:"markColor"`
		Header      TableHeader `yaml:"header"`
	}

	// TableHeader tracks table header styles.
	TableHeader struct {
		FgColor     string `yaml:"fgColor"`
		BgColor     string `yaml:"bgColor"`
		SorterColor string `yaml:"sorterColor"`
	}

	// Menu tracks menu styles.
	Menu struct {
		FgColor     string `yaml:"fgColor"`
		KeyColor    string `yaml:"keyColor"`
		NumKeyColor string `yaml:"numKeyColor"`
	}

	// Style tracks K9s styles.
	Style struct {
		Body  Body  `yaml:"body"`
		Frame Frame `yaml:"frame"`
		Info  Info  `yaml:"info"`
		Table Table `yaml:"table"`
		Views Views `yaml:"views"`
	}
)

func newStyle() Style {
	return Style{
		Body:  newBody(),
		Frame: newFrame(),
		Info:  newInfo(),
		Table: newGetTable(),
		Views: newViews(),
	}
}

func newViews() Views {
	return Views{
		Yaml: newYaml(),
		Log:  newLog(),
	}
}

func newFrame() Frame {
	return Frame{
		Title:  newTitle(),
		Border: newBorder(),
		Menu:   newMenu(),
		Crumb:  newCrumb(),
		Status: newStatus(),
	}
}

func newBody() Body {
	return Body{
		FgColor:   "cadetblue",
		BgColor:   "black",
		LogoColor: "orange",
	}
}

func newStatus() Status {
	return Status{
		NewColor:       "lightskyblue",
		ModifyColor:    "greenyellow",
		AddColor:       "dodgerblue",
		ErrorColor:     "orangered",
		HighlightColor: "aqua",
		KillColor:      "mediumpurple",
		CompletedColor: "gray",
	}
}

// NewLog returns a new log style.
func newLog() Log {
	return Log{
		FgColor: "lightskyblue",
		BgColor: "black",
	}
}

// NewYaml returns a new yaml style.
func newYaml() Yaml {
	return Yaml{
		KeyColor:   "steelblue",
		ColonColor: "white",
		ValueColor: "papayawhip",
	}
}

// NewTitle returns a new title style.
func newTitle() Title {
	return Title{
		FgColor:        "aqua",
		BgColor:        "black",
		HighlightColor: "fuchsia",
		CounterColor:   "papayawhip",
		FilterColor:    "seagreen",
	}
}

// NewInfo returns a new info style.
func newInfo() Info {
	return Info{
		SectionColor: "white",
		FgColor:      "orange",
	}
}

// NewTable returns a new table style.
func newGetTable() Table {
	return Table{
		FgColor:     "aqua",
		BgColor:     "black",
		CursorColor: "aqua",
		MarkColor:   "violet",
		Header:      newTableHeader(),
	}
}

// NewTableHeader returns a new table header style.
func newTableHeader() TableHeader {
	return TableHeader{
		FgColor:     "white",
		BgColor:     "black",
		SorterColor: "aqua",
	}
}

// NewCrumb returns a new crumbs style.
func newCrumb() Crumb {
	return Crumb{
		FgColor:     "black",
		BgColor:     "aqua",
		ActiveColor: "orange",
	}
}

// NewBorder returns a new border style.
func newBorder() Border {
	return Border{
		FgColor:    "dodgerblue",
		FocusColor: "lightskyblue",
	}
}

// NewMenu returns a new menu style.
func newMenu() Menu {
	return Menu{
		FgColor:     "white",
		KeyColor:    "dodgerblue",
		NumKeyColor: "fuchsia",
	}
}

// NewStyles creates a new default config.
func NewStyles() *Styles {
	return &Styles{
		K9s: newStyle(),
	}
}

// FgColor returns the foreground color.
func (s *Styles) FgColor() tcell.Color {
	return AsColor(s.Body().FgColor)
}

// BgColor returns the background color.
func (s *Styles) BgColor() tcell.Color {
	return AsColor(s.Body().BgColor)
}

func (s *Styles) AddListener(l StyleListener) {
	s.listeners = append(s.listeners, l)
}

func (s *Styles) RemoveListener(l StyleListener) {
	victim := -1
	for i, lis := range s.listeners {
		if lis == l {
			victim = i
			break
		}
	}
	if victim == -1 {
		return
	}
	s.listeners = append(s.listeners[:victim], s.listeners[victim+1:]...)
}

func (s *Styles) fireStylesChanged() {
	for _, list := range s.listeners {
		list.StylesChanged(s)
	}
}

// Body returns body styles.
func (s *Styles) Body() Body {
	return s.K9s.Body
}

// Frame returns frame styles.
func (s *Styles) Frame() Frame {
	return s.K9s.Frame
}

// Crumb returns crumb styles.
func (s *Styles) Crumb() Crumb {
	return s.Frame().Crumb
}

// Title returns title styles.
func (s *Styles) Title() Title {
	return s.Frame().Title
}

// Table returns table styles.
func (s *Styles) GetTable() Table {
	return s.K9s.Table
}

// Views returns views styles.
func (s *Styles) Views() Views {
	return s.K9s.Views
}

// Load K9s configuration from file
func (s *Styles) Load(path string) error {
	f, err := ioutil.ReadFile(path)
	if err != nil {
		return err
	}

	if err := yaml.Unmarshal(f, s); err != nil {
		return err
	}
	s.fireStylesChanged()

	return nil
}

// Update apply terminal colors based on styles.
func (s *Styles) Update() {
	tview.Styles.PrimitiveBackgroundColor = s.BgColor()
	tview.Styles.ContrastBackgroundColor = s.BgColor()
	tview.Styles.PrimaryTextColor = s.FgColor()
	tview.Styles.BorderColor = AsColor(s.K9s.Frame.Border.FgColor)
	tview.Styles.FocusColor = AsColor(s.K9s.Frame.Border.FocusColor)
}

// AsColor checks color index, if match return color otherwise pink it is.
func AsColor(c string) tcell.Color {
	// Use tcell.GetColor to support hex codes.
	// "Creates a Color from a color name (W3C name). A hex value may be supplied as a string in the format "#ffffff"."
	if color := tcell.GetColor(c); color != -1 {
		return color
	}
<<<<<<< HEAD
	return tcell.ColorPink
=======
	return tcell.GetColor(c)
>>>>>>> 9027acac
}<|MERGE_RESOLUTION|>--- conflicted
+++ resolved
@@ -358,14 +358,9 @@
 
 // AsColor checks color index, if match return color otherwise pink it is.
 func AsColor(c string) tcell.Color {
-	// Use tcell.GetColor to support hex codes.
-	// "Creates a Color from a color name (W3C name). A hex value may be supplied as a string in the format "#ffffff"."
-	if color := tcell.GetColor(c); color != -1 {
+	if color, ok := tcell.ColorNames[c]; ok {
 		return color
 	}
-<<<<<<< HEAD
-	return tcell.ColorPink
-=======
+
 	return tcell.GetColor(c)
->>>>>>> 9027acac
 }