package view_test

import (
	"testing"

	"github.com/derailed/k9s/internal/client"
	"github.com/derailed/k9s/internal/view"
	"github.com/stretchr/testify/assert"
)

func TestContainerNew(t *testing.T) {
	c := view.NewContainer(client.NewGVR("containers"))

	assert.Nil(t, c.Init(makeCtx()))
	assert.Equal(t, "Containers", c.Name())
<<<<<<< HEAD
	assert.Equal(t, 14, len(c.Hints()))
=======
	assert.Equal(t, 15, len(c.Hints()))
>>>>>>> 07e67c7e
}<|MERGE_RESOLUTION|>--- conflicted
+++ resolved
@@ -13,9 +13,5 @@
 
 	assert.Nil(t, c.Init(makeCtx()))
 	assert.Equal(t, "Containers", c.Name())
-<<<<<<< HEAD
-	assert.Equal(t, 14, len(c.Hints()))
-=======
 	assert.Equal(t, 15, len(c.Hints()))
->>>>>>> 07e67c7e
 }