package view

import (
	"context"
	"fmt"
	"runtime"
	"sort"
	"strconv"
	"strings"

	"github.com/derailed/k9s/internal/client"
	"github.com/derailed/k9s/internal/config"
	"github.com/derailed/k9s/internal/model"
	"github.com/derailed/k9s/internal/render"
	"github.com/derailed/k9s/internal/ui"
	"github.com/derailed/tview"
	"github.com/gdamore/tcell/v2"
	"github.com/rs/zerolog/log"
)

const (
	helpTitle    = "Help"
	helpTitleFmt = " [aqua::b]%s "
)

// HelpFunc processes menu hints.
type HelpFunc func() model.MenuHints

// Help presents a help viewer.
type Help struct {
	*Table

	styles                   *config.Styles
	hints                    HelpFunc
	maxKey, maxDesc, maxRows int
}

// NewHelp returns a new help viewer.
func NewHelp(app *App) *Help {
	return &Help{
		Table: NewTable(client.NewGVR("help")),
		hints: app.Content.Top().Hints,
	}
}

// StylesChanged notifies skin changed.
func (h *Help) StylesChanged(s *config.Styles) {
	h.styles = s
	h.SetBackgroundColor(s.BgColor())
	h.build()
}

// Init initializes the component.
func (h *Help) Init(ctx context.Context) error {
	if err := h.Table.Init(ctx); err != nil {
		return err
	}
	h.SetSelectable(false, false)
	h.resetTitle()
	h.SetBorder(true)
	h.SetBorderPadding(0, 0, 1, 1)
	h.bindKeys()
	h.styles = h.App().Styles
	h.App().Styles.AddListener(h)
	h.build()
<<<<<<< HEAD
=======
	h.app.Styles.AddListener(h)
	h.StylesChanged(h.app.Styles)
>>>>>>> d49a06d8

	return nil
}

// StylesChanged notifies skin changed.
func (h *Help) StylesChanged(s *config.Styles) {
	h.app.Styles = s
	h.SetBackgroundColor(s.BgColor())
	h.updateStyle()
}

func (h *Help) bindKeys() {
	h.Actions().Delete(ui.KeySpace, tcell.KeyCtrlSpace, tcell.KeyCtrlS, ui.KeySlash)
	h.Actions().Set(ui.KeyActions{
		tcell.KeyEscape: ui.NewKeyAction("Back", h.app.PrevCmd, true),
		ui.KeyHelp:      ui.NewKeyAction("Back", h.app.PrevCmd, false),
		tcell.KeyEnter:  ui.NewKeyAction("Back", h.app.PrevCmd, false),
	})
}

func (h *Help) computeMaxes(hh model.MenuHints) {
	h.maxKey, h.maxDesc = 0, 0
	for _, hint := range hh {
		if len(hint.Mnemonic) > h.maxKey {
			h.maxKey = len(hint.Mnemonic)
		}
		if len(hint.Description) > h.maxDesc {
			h.maxDesc = len(hint.Description)
		}
	}
	h.maxKey += 2
}

func (h *Help) computeExtraMaxes(ee map[string]string) {
	h.maxDesc = 0
	for k := range ee {
		if len(k) > h.maxDesc {
			h.maxDesc = len(k)
		}
	}
}

func (h *Help) build() {
	log.Debug().Msgf("BUILD!!")
	h.Clear()

	sections := []string{"RESOURCE", "GENERAL", "NAVIGATION", "HELP"}
	h.maxRows = len(h.showGeneral())
	ff := []HelpFunc{
		h.hints,
		h.showGeneral,
		h.showNav,
		h.showHelp,
	}

	var col int
	extras := h.app.Content.Top().ExtraHints()
	for i, section := range sections {
		hh := ff[i]()
		sort.Sort(hh)
		h.computeMaxes(hh)
		if extras != nil {
			h.computeExtraMaxes(extras)
		}
		h.addSection(col, section, hh)
		if i == 0 && extras != nil {
			h.addExtras(extras, col, len(hh))
		}
		col += 2
	}

	if hh, err := h.showHotKeys(); err == nil {
		h.computeMaxes(hh)
		h.addSection(col, "HOTKEYS", hh)
	}
}

func (h *Help) addExtras(extras map[string]string, col, size int) {
	kk := make([]string, 0, len(extras))
	for k := range extras {
		kk = append(kk, k)
	}
	sort.StringSlice(kk).Sort()
	row := size + 1
	for _, k := range kk {
		h.SetCell(row, col, padCell(extras[k], h.maxKey))
		h.SetCell(row, col+1, padCell(k, h.maxDesc))
		row++
	}
}

func (h *Help) showHelp() model.MenuHints {
	return model.MenuHints{
		{
			Mnemonic:    "?",
			Description: "Help",
		},
		{
			Mnemonic:    "Ctrl-a",
			Description: "Aliases",
		},
	}
}

func (h *Help) showNav() model.MenuHints {
	return model.MenuHints{
		{
			Mnemonic:    "g",
			Description: "Goto Top",
		},
		{
			Mnemonic:    "Shift-g",
			Description: "Goto Bottom",
		},
		{
			Mnemonic:    "Ctrl-b",
			Description: "Page Up"},
		{
			Mnemonic:    "Ctrl-f",
			Description: "Page Down",
		},
		{
			Mnemonic:    "h",
			Description: "Left",
		},
		{
			Mnemonic:    "l",
			Description: "Right",
		},
		{
			Mnemonic:    "k",
			Description: "Up",
		},
		{
			Mnemonic:    "j",
			Description: "Down",
		},
	}
}

func (h *Help) showHotKeys() (model.MenuHints, error) {
	hh := config.NewHotKeys()
	if err := hh.Load(); err != nil {
		return nil, fmt.Errorf("no hotkey configuration found")
	}
	kk := make(sort.StringSlice, 0, len(hh.HotKey))
	for k := range hh.HotKey {
		kk = append(kk, k)
	}
	kk.Sort()
	mm := make(model.MenuHints, 0, len(hh.HotKey))
	for _, k := range kk {
		mm = append(mm, model.MenuHint{
			Mnemonic:    hh.HotKey[k].ShortCut,
			Description: hh.HotKey[k].Description,
		})
	}

	return mm, nil
}

func (h *Help) showGeneral() model.MenuHints {
	return model.MenuHints{
		{
			Mnemonic:    ":cmd",
			Description: "Command mode",
		},
		{
			Mnemonic:    "/term",
			Description: "Filter mode",
		},
		{
			Mnemonic:    "esc",
			Description: "Back/Clear",
		},
		{
			Mnemonic:    "tab",
			Description: "Field Next",
		},
		{
			Mnemonic:    "backtab",
			Description: "Field Previous",
		},
		{
			Mnemonic:    "Ctrl-r",
			Description: "Reload",
		},
		{
			Mnemonic:    "Ctrl-u",
			Description: "Command Clear",
		},
		{
			Mnemonic:    "Ctrl-e",
			Description: "Toggle Header",
		},
		{
			Mnemonic:    "Ctrl-g",
			Description: "Toggle Crumbs",
		},
		{
			Mnemonic:    ":q",
			Description: "Quit",
		},
		{
			Mnemonic:    "space",
			Description: "Mark",
		},
		{
			Mnemonic:    "Ctrl-space",
			Description: "Mark Range",
		},
		{
			Mnemonic:    "Ctrl-\\",
			Description: "Mark Clear",
		},
		{
			Mnemonic:    "Ctrl-s",
			Description: "Save",
		},
	}
}

func (h *Help) resetTitle() {
	h.SetTitle(fmt.Sprintf(helpTitleFmt, helpTitle))
}

func (h *Help) addSpacer(c int) {
	cell := tview.NewTableCell(render.Pad("", h.maxKey))
	cell.SetBackgroundColor(h.App().Styles.BgColor())
	cell.SetExpansion(1)
	h.SetCell(0, c, cell)
}

func (h *Help) addSection(c int, title string, hh model.MenuHints) {
	if len(hh) > h.maxRows {
		h.maxRows = len(hh)
	}
	row := 0
	h.SetCell(row, c, h.titleCell(title))
	h.addSpacer(c + 1)
	row++

	for _, hint := range hh {
		col := c
<<<<<<< HEAD
		h.SetCell(row, col, h.keyCell(hint.Mnemonic, h.maxKey))
		col++
		h.SetCell(row, col, h.infoCell(hint.Description, h.maxDesc))
=======
		h.SetCell(row, col, padCellWithRef(toMnemonic(hint.Mnemonic), h.maxKey, hint.Mnemonic))
		col++
		h.SetCell(row, col, padCell(hint.Description, h.maxDesc))
>>>>>>> d49a06d8
		row++
	}

	if len(hh) >= h.maxRows {
		return
	}

	for i := h.maxRows - len(hh); i > 0; i-- {
		col := c
		h.SetCell(row, col, padCell("", h.maxKey))
		col++
		h.SetCell(row, col, padCell("", h.maxDesc))
		row++
	}
}

func (h *Help) updateStyle() {
	var key, numKey, info tcell.Style
	key = key.Background(h.app.Styles.BgColor())
	key = key.Foreground(h.app.Styles.K9s.Frame.Menu.KeyColor.Color())
	key = key.Bold(true)

	numKey = numKey.Background(h.app.Styles.BgColor())
	numKey = numKey.Foreground(h.app.Styles.K9s.Frame.Menu.NumKeyColor.Color())
	numKey = numKey.Bold(true)

	info = info.Background(h.app.Styles.BgColor())
	info = info.Foreground(h.app.Styles.K9s.Frame.Menu.FgColor.Color())

	for col := 0; col < h.GetColumnCount(); col++ {
		for row := 1; row < h.GetRowCount(); row++ {
			c := h.GetCell(row, col)
			if col%2 == 0 {
				if _, err := strconv.Atoi(extractRef(c)); err != nil {
					c.SetStyle(key)
				} else {
					c.SetStyle(numKey)
				}
			} else {
				c.SetStyle(info)
			}
		}
	}
}

// ----------------------------------------------------------------------------
// Helpers...

func toMnemonic(s string) string {
	if len(s) == 0 {
		return s
	}

	return "<" + keyConv(strings.ToLower(s)) + ">"
}

func extractRef(c *tview.TableCell) string {
	ref, ok := c.GetReference().(string)
	if !ok {
		return c.Text
	}

	return ref
}

func keyConv(s string) string {
	if !strings.Contains(s, "alt") {
		return s
	}

	if runtime.GOOS != "darwin" {
		return s
	}

	return strings.Replace(s, "alt", "opt", 1)
}

func (h *Help) titleCell(title string) *tview.TableCell {
	c := tview.NewTableCell(title)
	c.SetTextColor(h.Styles().K9s.Help.SectionColor.Color())
	c.SetAttributes(tcell.AttrBold)
	c.SetExpansion(1)
	c.SetAlign(tview.AlignLeft)

	return c
}

<<<<<<< HEAD
func (h *Help) keyCell(k string, width int) *tview.TableCell {
	c := padCell(toMnemonic(k), width)
	if _, err := strconv.Atoi(k); err != nil {
		c.SetTextColor(h.styles.K9s.Help.KeyColor.Color())
	} else {
		c.SetTextColor(h.styles.K9s.Help.NumKeyColor.Color())
	}
	c.SetAttributes(tcell.AttrBold)

	return c
}

func (h *Help) infoCell(info string, width int) *tview.TableCell {
	c := padCell(info, width)
	c.SetTextColor(h.styles.K9s.Help.FgColor.Color())

	return c
=======
func padCellWithRef(s string, width int, ref interface{}) *tview.TableCell {
	return padCell(s, width).SetReference(ref)
>>>>>>> d49a06d8
}

func padCell(s string, width int) *tview.TableCell {
	return tview.NewTableCell(render.Pad(s, width))
}<|MERGE_RESOLUTION|>--- conflicted
+++ resolved
@@ -43,13 +43,6 @@
 	}
 }
 
-// StylesChanged notifies skin changed.
-func (h *Help) StylesChanged(s *config.Styles) {
-	h.styles = s
-	h.SetBackgroundColor(s.BgColor())
-	h.build()
-}
-
 // Init initializes the component.
 func (h *Help) Init(ctx context.Context) error {
 	if err := h.Table.Init(ctx); err != nil {
@@ -60,21 +53,17 @@
 	h.SetBorder(true)
 	h.SetBorderPadding(0, 0, 1, 1)
 	h.bindKeys()
-	h.styles = h.App().Styles
-	h.App().Styles.AddListener(h)
 	h.build()
-<<<<<<< HEAD
-=======
 	h.app.Styles.AddListener(h)
 	h.StylesChanged(h.app.Styles)
->>>>>>> d49a06d8
 
 	return nil
 }
 
 // StylesChanged notifies skin changed.
 func (h *Help) StylesChanged(s *config.Styles) {
-	h.app.Styles = s
+	log.Debug().Msgf("CHANGED!")
+	h.styles = s
 	h.SetBackgroundColor(s.BgColor())
 	h.updateStyle()
 }
@@ -312,15 +301,9 @@
 
 	for _, hint := range hh {
 		col := c
-<<<<<<< HEAD
-		h.SetCell(row, col, h.keyCell(hint.Mnemonic, h.maxKey))
-		col++
-		h.SetCell(row, col, h.infoCell(hint.Description, h.maxDesc))
-=======
 		h.SetCell(row, col, padCellWithRef(toMnemonic(hint.Mnemonic), h.maxKey, hint.Mnemonic))
 		col++
 		h.SetCell(row, col, padCell(hint.Description, h.maxDesc))
->>>>>>> d49a06d8
 		row++
 	}
 
@@ -338,29 +321,30 @@
 }
 
 func (h *Help) updateStyle() {
-	var key, numKey, info tcell.Style
-	key = key.Background(h.app.Styles.BgColor())
-	key = key.Foreground(h.app.Styles.K9s.Frame.Menu.KeyColor.Color())
-	key = key.Bold(true)
-
-	numKey = numKey.Background(h.app.Styles.BgColor())
-	numKey = numKey.Foreground(h.app.Styles.K9s.Frame.Menu.NumKeyColor.Color())
-	numKey = numKey.Bold(true)
-
-	info = info.Background(h.app.Styles.BgColor())
-	info = info.Foreground(h.app.Styles.K9s.Frame.Menu.FgColor.Color())
-
+	var (
+		style   = tcell.StyleDefault.Background(h.styles.K9s.Help.BgColor.Color())
+		key     = style.Foreground(h.styles.K9s.Help.KeyColor.Color()).Bold(true)
+		numKey  = style.Foreground(h.app.Styles.K9s.Help.NumKeyColor.Color()).Bold(true)
+		info    = style.Foreground(h.app.Styles.K9s.Help.FgColor.Color())
+		heading = style.Foreground(h.app.Styles.K9s.Help.SectionColor.Color())
+	)
 	for col := 0; col < h.GetColumnCount(); col++ {
-		for row := 1; row < h.GetRowCount(); row++ {
+		for row := 0; row < h.GetRowCount(); row++ {
 			c := h.GetCell(row, col)
-			if col%2 == 0 {
-				if _, err := strconv.Atoi(extractRef(c)); err != nil {
-					c.SetStyle(key)
-				} else {
+			if c == nil {
+				continue
+			}
+			switch {
+			case row == 0:
+				c.SetStyle(heading)
+			case col%2 != 0:
+				c.SetStyle(info)
+			default:
+				if _, err := strconv.Atoi(extractRef(c)); err == nil {
 					c.SetStyle(numKey)
+					continue
 				}
-			} else {
-				c.SetStyle(info)
+				c.SetStyle(key)
 			}
 		}
 	}
@@ -378,12 +362,11 @@
 }
 
 func extractRef(c *tview.TableCell) string {
-	ref, ok := c.GetReference().(string)
-	if !ok {
-		return c.Text
-	}
-
-	return ref
+	if ref, ok := c.GetReference().(string); ok {
+		return ref
+	}
+
+	return c.Text
 }
 
 func keyConv(s string) string {
@@ -408,28 +391,8 @@
 	return c
 }
 
-<<<<<<< HEAD
-func (h *Help) keyCell(k string, width int) *tview.TableCell {
-	c := padCell(toMnemonic(k), width)
-	if _, err := strconv.Atoi(k); err != nil {
-		c.SetTextColor(h.styles.K9s.Help.KeyColor.Color())
-	} else {
-		c.SetTextColor(h.styles.K9s.Help.NumKeyColor.Color())
-	}
-	c.SetAttributes(tcell.AttrBold)
-
-	return c
-}
-
-func (h *Help) infoCell(info string, width int) *tview.TableCell {
-	c := padCell(info, width)
-	c.SetTextColor(h.styles.K9s.Help.FgColor.Color())
-
-	return c
-=======
 func padCellWithRef(s string, width int, ref interface{}) *tview.TableCell {
 	return padCell(s, width).SetReference(ref)
->>>>>>> d49a06d8
 }
 
 func padCell(s string, width int) *tview.TableCell {
